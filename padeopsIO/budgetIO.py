"""
BudgetIO is the main linking object between PadeOps simulation data
and the python post-processing framework. Namely, BudgetIO is used
for reading instantaneous fields, time-averaged budgets, turbine 
velocity and power data, and more. 

These data can be read in from PadeOps source files and then saved
as fast-access .npz binaries or exported to matlab as .mat files. 

Kirby Heck
2024 May 23
"""

import numpy as np
import os
import re
import warnings
import glob
from scipy.io import savemat, loadmat
from scipy.interpolate import RegularGridInterpolator as RGI
from pathlib import Path

from . import budgetkey, inflow, turbineArray
from .utils.io_utils import structure_to_dict, key_search_r
from .utils.wake_utils import get_xids
from .utils.nml_utils import parser
from .utils import tools
from .gridslice import Slice, Grid3


class BudgetIO:
    """
    Class for reading and writing outputfiles to PadeOps.
    """

    key = budgetkey.get_key()

    def __init__(
        self,
        dirname,
        verbose=False,
        quiet=False,
        filename=None,
        runid=None,
        normalize_origin=False,
        padeops=False,
        npz=False,
        mat=False,
        npy=False,
        read_budgets=None,
    ):
        """
        Creates different instance variables depending on the keyword arguments given.

        Every instance needs a directory name. If this object is reading information
        from output files dumped by PadeOps, then this is the directory where those
        files are stored. This object may also read information from a local subset of
        saved data.

        The BudgetIO class will try to initialize from source files if kwarg
        `padeops=True` is given. Alternatively, initialize from .mat files using kwarg
        `mat=True`.

        If those keyword arguments not are present, then the directory name will (attempt to) read from
        budgets of saved .npz files.

        Regardless of the method of reading budget files, __init__ will initialize the following fields:
        RUN INFORMATION:
            filename, dirname,
        DOMAIN VARIABLES:
            Lx, Ly, Lz, nx, ny, nz, dx, dy, dz, xLine, yLine, zLine,
        TURBINE VARIABLES:
            n_turb,
        PHYSICS:
            Re, Ro,
        BUDGET VARIABLES:
            last_tidx, last_n,

        """

        self.quiet = quiet  # suppresses messages

        # print statements? default False
        if verbose:
            self.verbose = True
            if self.quiet:
                self.quiet = False
                self.print(
                    "__init__(): `quiet` is True but `verbose` is False. Setting `quiet=False`"
                )

            self.printv("Attempting to initialize BudgetIO object at", dirname)
        else:
            self.verbose = False

        # Hotfix for pathlib paths:  # TODO
        if isinstance(dirname, Path):
            dirname = str(dirname.resolve())

        self.dirname = dirname
        self.dir_name = self.dirname  # phaseout dir_name eventually

        # all files associated with this case will begin with <filename>
        if filename is None:
            # defaults to the directory name, parse directory with pathlib
            self.filename = Path(dirname).name
        else:
            self.filename = filename

        self.filename_budgets = self.filename + "_budgets"  # standardize this

        # ========== Associate files ==========

        # if we are given the required keywords, try to initialize from PadeOps source files
        self.associate_padeops = False
        self.associate_npz = False
        self.associate_mat = False
        self.associate_nml = False
        self.associate_fields = False
        self.associate_budgets = False
        self.associate_grid = False
        self.associate_turbines = False
        self.normalized_xyz = False

        if padeops:
            # at this point, we are reading from PadeOps output files
            self.associate_padeops = True

            try:
                self._init_padeops(runid=runid, normalize_origin=normalize_origin)
                self.printv(f"Initialized BudgetIO at {dirname} from PadeOps source files.")

            except OSError as err:
                warnings.warn("Attempted to read PadeOps output files, but at least one was missing.")
                self.print(err)
                raise

        elif mat:  # .mat saved files
            self.associate_mat = True
            self._init_mat()
            self.printv(f"Initialized BudgetIO at {dirname} from .mat files. ")

        elif npz:  # .npz saved files
            self.associate_npz = True
            self._init_npz()
            self.printv(f"Initialized BudgetIO at {dirname} from .npz files. ")

        elif npy:
            self.associate_npy = True
            self._init_npy(normalize_origin=normalize_origin)
            self.printv(f"Initialized BudgetIO at {dirname} from .npy files. ")

        else:
            raise AttributeError("__init__(): ")

        self.budget = {}  # empty dictionary

        if read_budgets is not None:
            # if read_budgets passed in as keyword argument, read budgets on initialization
            self.read_budgets(budget_terms=read_budgets)

    def _init_padeops(self, runid=None, normalize_origin=False):
        """
        Initializes source files to be read from output files in PadeOps.

        Raises OSError if source files cannot be read
        """

        # parse namelist
        try:
            self._read_inputfile(runid=runid)  # this initializes convenience variables

        except IndexError as err:
            warnings.warn(
                f"_init_padeops(): {self.filename} could not find input file. Perhaps the directory does not exist? "
            )
            self.print(err)
            raise err

        # default time ID for initialization
        self.tidx = 0  # tidx defualts to zero
        self.time = 0

        # READ TURBINES, only do this if usewindturbines = True
        if (
            self.associate_nml and self.input_nml["windturbines"]["usewindturbines"]
        ):  # TODO may throw KeyError

            self.printv("_init_padeops(): Initializing wind turbine array object")

            turb_dir = self.input_nml["windturbines"]["turbinfodir"]
            if not os.path.exists(turb_dir):  # switch this to pathlib
                # hotfix: maybe this folder was copied elsewhere
                turb_dir = os.path.join(self.dirname, "turb")

            num_turbines = self.input_nml["windturbines"]["num_turbines"]
            ADM_type = self.input_nml["windturbines"]["adm_type"]
            try:
                self.turbineArray = turbineArray.TurbineArray(
                    turb_dir,
                    num_turbines=num_turbines,
                    ADM_type=ADM_type,
                    verbose=self.verbose,
                )
                self.associate_turbines = True

                self.printv(
                    f"_init_padeops(): Finished initializing wind turbine array with {num_turbines:d} turbine(s)"
                )

            except FileNotFoundError as e:
                warnings.warn("Turbine file not found, bypassing associating turbines.")
                self.turbineArray = None
                self.printv(e)
            self.ta = self.turbineArray  # alias this for easier use

        # Throw an error if no RunID is found
        if "runid" not in self.__dict__:
            raise AttributeError(
                "No RunID found. To explicitly pass one in, use kwarg: runid="
            )

        # loads the grid, normalizes if `associate_turbines=True` and `normalize_origin='turb'`
        # (Should be done AFTER loading turbines to normalize origin)
        if not self.associate_grid:
            self._load_grid(normalize_origin=normalize_origin)

        # object is reading from PadeOps output files directly
        self.printv(f"BudgetIO initialized using info files at time: {self.time:.06f}")

        # try to associate fields
        self.field = {}
        try:
            self.last_tidx = self.unique_tidx(
                return_last=True
            )  # last tidx in the run with fields
            self.associate_fields = True

        except FileNotFoundError as e:
            warnings.warn(f"_init_padeops(): {self.filename} no field files found!")

        # try to associate budgets
        try:
            self.all_budget_tidx = self.unique_budget_tidx(return_last=False)
            self.associate_budgets = True
        except FileNotFoundError as e:
            warnings.warn(f"_init_padeops(): {self.filename} no budget files found!")

        if (
            self.associate_fields
        ):  # The following are initialized as the final saved instanteous field and budget:
            self.field_tidx = self.last_tidx

        if self.associate_budgets:
            self.last_n = self.last_budget_n()  # last tidx with an associated budget
            self.budget_tidx = (
                self.unique_budget_tidx()
            )  # but may be changed by the user
            self.budget_n = self.last_n

    def print(self, *args): 
        """Prints statements if self.quiet is False"""
        if not self.quiet: 
            print(*args)

    def printv(self, *args): 
        """Prints verbose messages if self.verbose is True"""
        if self.verbose: 
            self.print(*args)

    def _read_inputfile(self, runid=None):
        """
        Reads the input file (Fortran 90 namelist) associated with the CFD simulation.

        Parameters
        ----------
        runid : int
            RunID number to try and match, given inputfiles self.dirname.
            Default: None

        Returns
        -------
        None
        """

        # search all files ending in '*.dat'
        inputfile_ls = glob.glob(
            self.dirname + os.sep + "*.dat"
        )  # for now, just search this

        if len(inputfile_ls) == 0:
            raise FileNotFoundError(
                "_read_inputfile(): No inputfiles found at {:s}".format(self.dirname)
            )

        self.printv("\tFound the following files:", inputfile_ls)

        # try to search all input files '*.dat' for the proper run and match it
        for inputfile in glob.glob(self.dirname + os.sep + "*.dat"):
            input_nml = parser(inputfile)
            self.printv("\t_read_inputfile(): trying inputfile", inputfile)

            try:
                tmp_runid = input_nml["io"]["runid"]
            except KeyError as e:
                self.printv("\t_read_inputfile(): no runid for", inputfile)
                tmp_runid = None  # not all input files have a RunID

            if runid is not None:
                if tmp_runid == runid:
                    self.input_nml = input_nml
                    self._convenience_variables()  # make some variables in the metadata more accessible, also loads grid
                    self.associate_nml = True  # successfully loaded input file

                    self.printv("\t_read_inputfile(): matched RunID with", inputfile)
                    return
            elif self.verbose:
                self.printv("\t_read_inputfile(): WARNING - no keyword `runid` given to init.")

        # if there are still no input files found, we've got a problem

        warnings.warn(
            "_read_inputfile(): No match to given `runid`, picking the first inputfile to read."
        )

        self.printv(
            f"\t_read_inputfile(): Reading namelist file from {inputfile_ls[0]}"
        )

        self.input_nml = parser(inputfile_ls[0])
        self._convenience_variables()  # make some variables in the metadata more accessible
        self.associate_nml = True  # successfully loaded input file

    def _convenience_variables(self):
        """
        Aside from reading in the Namelist, which has all of the metadata, also make some
        parameters more accessible.

        Called by _read_inputfile() and by _init_npz()

        Special note: these are all lower case when reading from the dictionary or namelist!
        """

<<<<<<< HEAD
        # RUN VARIABLES:
        try:
            self.runid = self.input_nml["io"]["runid"]
        except KeyError:
            self.print("_convenience_variables(): no runid found")
            self.runid = None

        # TURBINE VARIABLES:
        try:
            self.n_turb = self.input_nml["windturbines"]["num_turbines"]
        except KeyError:
            self.n_turb = 0

        self.nTurb = self.n_turb  # included for legacy - REMOVE

        # PHYSICS:
        if key_search_r(self.input_nml, "isinviscid"):  # boolean
            self.Re = np.Inf
        else:
            self.Re = self.input_nml["physics"]["re"]

        if key_search_r(self.input_nml, "usecoriolis"):
            self.Ro = key_search_r(self.input_nml, "ro")
            self.lat = key_search_r(self.input_nml, "latitude")
            self.Ro_f = self.Ro / (2 * np.sin(self.lat * np.pi / 180))
        else:
            self.Ro = np.Inf

        if key_search_r(self.input_nml, "isstratified"):
            self.Fr = key_search_r(self.input_nml, "fr")
        else:
            self.Fr = np.Inf
=======
        # PHYSICS: 
        if self.input_nml['physics']['isinviscid']:  # boolean
            self.Re = np.inf
        else: 
            self.Re = self.input_nml['physics']['re']

        if self.input_nml['physics']['usecoriolis']: 
            self.Ro = key_search_r(self.input_nml, 'ro') 
            self.lat = key_search_r(self.input_nml, 'latitude')
            self.Ro_f = self.Ro / (2*np.cos(self.lat*np.pi/180))
        else: 
            self.Ro = np.inf

        if key_search_r(self.input_nml, 'isstratified'): 
            self.Fr = key_search_r(self.input_nml, 'fr')
        else: 
            self.Fr = np.inf
        
        self.galpha = key_search_r(self.input_nml, 'g_alpha')
>>>>>>> b8401216

        self.galpha = key_search_r(self.input_nml, "g_alpha")

    def _load_grid(
        self, x=None, y=None, z=None, origin=(0, 0, 0), normalize_origin=None
    ):
        """
        Creates dx, dy, dz, and xLine, yLine, zLine variables.

        Expects (self.)Lx, Ly, Lz, nx, ny, nz in kwargs or in self.input_nml
        """

        if self.associate_grid:
            self.printv("_load_grid(): Grid already exists. ")
            return
        
<<<<<<< HEAD
        if self.associate_padeops: 
            # need to parse the inputfile to build the staggered grid
            gridkeys = ["nx", "ny", "nz", "lx", "ly", "lz"]
            gridvars = {key: key_search_r(self.input_nml, key) for key in gridkeys}

            x = np.arange(gridvars["nx"]) * gridvars["lx"] / gridvars["nx"]
            y = np.arange(gridvars["ny"]) * gridvars["ly"] / gridvars["ny"]
=======
        # build domain: 
        if x is not None and y is not None and z is not None: 
            for xi, xname in zip([x, y, z], ['x', 'y', 'z']): 
                xi = np.atleast_1d(xi)  # expand to at least 1D
                if np.all(xi == None): 
                    xi = np.array([np.nan])  # hotfix for 0-D axes
                self.__dict__[f'{xname}Line'] = xi
                self.__dict__[f'L{xname}'] = xi.max() - xi.min()
                try: 
                    self.__dict__[f'd{xname}'] = xi[1]-xi[0]
                    self.__dict__[f'n{xname}'] = len(xi)
                except IndexError:  # 1D along this axis
                    self.__dict__[f'd{xname}'] = None  # does not make sense to have dxi 
                    self.__dict__[f'n{xname}'] = 1
        else: 
            terms_map = {'nx': 'nx', 'ny': 'ny', 'nz': 'nz', 
                        'lx': 'Lx', 'ly': 'Ly', 'lz': 'Lz'}  # search -> keys, name -> values
            
            for key in terms_map: 
                    self.__dict__[terms_map[key]] = key_search_r(self.input_nml, key)

            self.dx = self.Lx/self.nx
            self.dy = self.Ly/self.ny
            self.dz = self.Lz/self.nz

            self.xLine = np.linspace(0,self.Lx-self.dx,self.nx)
            self.yLine = np.linspace(0,self.Ly-self.dy,self.ny)
>>>>>>> b8401216
            # staggered in z
            z = (0.5 + np.arange(gridvars["nz"])) * gridvars["lz"] / gridvars["nz"]

        # initialize grid variable
        self.grid = Grid3(x=x, y=y, z=z)
        # copy grid keys into the namespace of `self`
        for xi in ["x", "y", "z"]: 
            for key in ["{:s}", "L{:s}", "d{:s}", "n{:s}"]: 
                setattr(self, key.format(xi), getattr(self.grid, key.format(xi)))

        self.xLine, self.yLine, self.zLine = (
            self.x,
            self.y,
            self.z,
        )  # try to phase out xLine, etc.

        self.origin = origin  # default origin location
        if normalize_origin:  # not None or False
            self.normalize_origin(normalize_origin)  # expects tuple (x, y, z) or string "turb"

        self.associate_grid = True

    def normalize_origin(self, origin):
        """
        Normalize the origin to point `origin` (x, y, z)

        `origin` can also be a string "turb" to place the origin
        at the leading turbine. 

        Parameters
        ----------
        xyz : None or tuple
            If tuple, moves the origin to (x, y, z)
            If none, resets the origin.
        """

        if origin in ["turb", "turbine"]: 
            if self.associate_turbines:
                self.turbineArray.sort(by="xloc")
                origin = self.ta[0].pos  # position of the leading turbine
            else:
                if not self.quiet:
                    print(
                        "Attempted to normalize origin to `turbine`, but no turbines associated"
                    )
                return

        if origin is not None:
            self.xLine -= origin[0] - self.origin[0]
            self.yLine -= origin[1] - self.origin[1]
            self.zLine -= origin[2] - self.origin[2]
            self.normalized_xyz = True
            self.origin = origin

        else:
            # this places the origin back at the original location
            self.xLine += self.origin[0]
            self.yLine += self.origin[1]
            self.zLine += self.origin[2]
            self.normalized_xyz = False
            self.origin = (0, 0, 0)

    def _init_npz(self, normalize_origin=False):
        """
        Initializes the BudgetIO object by attempting to read .npz files
        saved from a previous BudgetIO object from write_npz().

        Expects target files:
        One filename including "{filename}_budgets.npz"
        One filename including "_metadata.npz"
        """
        # load metadata: expects a file named <filename>_metadata.npz
        filepath = self.dirname + os.sep + self.filename + "_metadata.npz"
        try:
            ret = np.load(filepath, allow_pickle=True)
        except FileNotFoundError as e:
            raise e

        self.input_nml = ret["input_nml"].item()
        self.associate_nml = True

        if "turbineArray" in ret.files:
            init_dict = ret["turbineArray"].item()
            init_ls = [t for t in init_dict["turbines"]]
            self.turbineArray = turbineArray.TurbineArray(init_ls=init_ls)
            self.associate_turbines = True

        origin = (0, 0, 0)
        if "origin" in ret.files:
            origin = ret["origin"]

        # set convenience variables:
        self._convenience_variables()
        self.associate_nml = True

        if not self.associate_grid:
            self._load_grid(
                x=np.squeeze(ret["x"]),
                y=np.squeeze(ret["y"]),
                z=np.squeeze(ret["z"]),
                origin=origin,
                normalize_origin=normalize_origin,
            )

        # check budget files
        budget_files = glob.glob(
            self.dirname + os.sep + self.filename_budgets + ".npz"
        )
        if len(budget_files) == 0:
            warnings.warn("No associated budget files found")
        else:
            self.associate_budgets = True
            self.budget_n = None
            self.budget_tidx = None
            self.last_n = None  # all these are missing in npz files 04/24/2023

        self.printv("_init_npz(): BudgetIO initialized using .npz files.")

    def _init_npy(self, **kwargs):
        """
        WARNING: Deprecated feature, use _init_npz() instead.

        Initializes the BudgetIO object by attempting to read .npy metadata files
        saved from a previous BudgetIO object from write_npz().

        Expects target files:
        One filename including "{filename}_budgets.npz"
        One filename including "_metadata.npy"
        """
        print("_init_npy(): Warning - deprecated. Use _init_npz() instead. ")

        # load metadata: expects a file named <filename>_metadata.npy
        filepath = self.dirname + os.sep + self.filename + "_metadata.npy"
        try:
            self.input_nml = np.load(filepath, allow_pickle=True).item()
        except FileNotFoundError as e:
            raise e

        # check budget files
        budget_files = glob.glob(
            self.dirname + os.sep + self.filename_budgets + ".npz"
        )
        if len(budget_files) == 0:
            warnings.warn("No associated budget files found")
        else:
            self.associate_budgets = True
            self.budget_n = None
            self.budget_tidx = None
            self.last_n = None  # all these are missing in npy files 04/24/2023

        # attempt to load turbine file - need this before loading grid
        if (
            "auxiliary" in self.input_nml.keys()
            and "turbineArray" in self.input_nml["auxiliary"]
        ):
            self.turbineArray = turbineArray.TurbineArray(
                init_dict=self.input_nml["auxiliary"]["turbineArray"]
            )
            self.associate_turbines = True

        self._convenience_variables()
        self.associate_nml = True

        if not self.associate_grid:
            self._load_grid(**kwargs)

        self.printv("_init_npz(): BudgetIO initialized using .npz files.")

    def _init_mat(self, normalize_origin=False):
        """
        Initializes the BudgetIO object by attempting to read .mat files
        saved from a previous BudgetIO object from write_mat().

        Expects target files:
        One filename including "{filename}_budgets.mat"
        One filename including "{filename}_metadata.mat"
        """

        # load metadata: expects a file named <filename>_metadata.mat
        filepath = self.dirname + os.sep + self.filename + "_metadata.mat"
        try:
            ret = loadmat(filepath)
        except FileNotFoundError as e:
            raise e

        self.input_nml = structure_to_dict(ret["input_nml"])
        self.associate_nml = True

        if "turbineArray" in ret.keys():
            init_dict = structure_to_dict(ret["turbineArray"])
            init_ls = [structure_to_dict(t) for t in init_dict["turbines"]]
            self.turbineArray = turbineArray.TurbineArray(init_ls=init_ls)
            self.associate_turbines = True

        origin = (0, 0, 0)
        if "origin" in ret.keys():
            origin = ret["origin"]

        # set convenience variables:
        self._convenience_variables()
        self.associate_nml = True

        if not self.associate_grid:
            self._load_grid(
                x=np.squeeze(ret["x"]),
                y=np.squeeze(ret["y"]),
                z=np.squeeze(ret["z"]),
                origin=origin,
                normalize_origin=normalize_origin,
            )

        # link budgets
        budget_files = glob.glob(
            self.dirname + os.sep + self.filename_budgets + ".mat"
        )
        if len(budget_files) == 0:
            warnings.warn("No associated budget files found")
        else:
            self.associate_budgets = True
            self.budget_n = None
            self.budget_tidx = None
            self.last_n = None  # all these are missing in .mat files 07/03/2023

        self.printv("_init_mat(): BudgetIO initialized using .mat files.")

    def write_data(
        self, 
        write_dir=None,
        budget_terms="current",
        filename=None,
        overwrite=False,
        xlim=None,
        ylim=None,
        zlim=None,
        fmt="npz", 
        xy_avg=False, 
    ): 
        """
        Saves budgets as .npz files. All budgets are put in one file, and 
        simulation metadata is in a second file. Budgets follow keys as given
        in `padeopsIO.budgetkey`. 

        Parameters
        ----------
        write_dir : str
            Location to write .npz files.
            Default: same directory as self.dirname
        budget_terms : list
            Budget terms to be saved (see ._parse_budget_terms()). Alternatively,
            use "current" to save the budget terms that are currently loaded.
        filename : str
            Sets the filename of written files
        overwrite : bool
            If true, will overwrite existing .npz files.
        xlim, ylim, zlim : slice bounds
            See BudgetIO.slice()
        fmt : str
            Format of output files, either "npz" or "mat". Default is "npz".
        """
        if not self.associate_budgets:
            warnings.warn("write_npz(): No budgets associated! ")
            return

        # declare directory to write to, default to the working directory
        if write_dir is None:
            write_dir = self.dirname

        if budget_terms == "current":
            key_subset = self.budget.keys()  # currently loaded budgets

        else:
            # need to parse budget_terms with the key
            key_subset = self._parse_budget_terms(budget_terms)

        # load budgets (TODO: add fields)
        if xy_avg: 
            sl = self.xy_avg(budget_terms=key_subset, xlim=xlim, ylim=ylim, zlim=zlim)
        else: 
            sl = self.slice(budget_terms=key_subset, xlim=xlim, ylim=ylim, zlim=zlim)

        # if `filename` is provided, write files with the provided name
        if filename is None:
            filename = self.filename
        
        write_dir = Path(write_dir)
        filepath = write_dir / f"{filename}_budgets.{fmt}"

        # don't unintentionally overwrite files...
        write_arrs = False
        if not os.path.exists(filepath):
            write_arrs = True
        elif overwrite:
            write_arrs = True
        else:
            warnings.warn(
                "Existing files found. Failed to write; try passing overwrite=True to override."
            )
            return

        save_arrs = {}
        for key in key_subset:
            # crop the domain of the budgets here:
            save_arrs[key] = sl[key]

        # write npz files!
        if write_arrs:
            self.printv("write_data(): attempting to save budgets to", filepath)

            if fmt == "npz": 
                np.savez(filepath, **save_arrs)
            elif fmt == "mat": 
                savemat(filepath, save_arrs)
            else: 
                raise ValueError("File format `fmt` needs to be npz or mat")

            # SAVE METADATA
            self.write_metadata(write_dir, filename, fmt, sl["x"], sl["y"], sl["z"])

            self.printv(
                "write_data: Successfully saved the following budgets: ",
                list(key_subset),
                "at " + str(filepath)
            )

    def write_npz(self, *args, **kwargs):
        """
        Saves data to .npz format (legacy code). See `self.write_data`
        """
        self.write_data(*args, fmt="npz", **kwargs)

    def write_mat(self, *args, **kwargs):
        """
        Saves data to .mat format (legacy code). See `self.write_data`
        """
        self.write_data(*args, fmt="mat", **kwargs)

    def write_metadata(self, write_dir, fname, src, x, y, z):
        """
        The saved budgets aren't useful on their own unless we
        also save some information like the mesh used in the
        simulation and some other information like the physical setup.

        That goes here.
        """

        save_vars = ["input_nml"]  # , 'xLine', 'yLine', 'zLine']
        save_dict = {key: self.__dict__[key] for key in save_vars}
        save_dict["x"] = x
        save_dict["y"] = y
        save_dict["z"] = z
        save_dict["origin"] = self.origin

        if self.associate_turbines:
            save_dict["turbineArray"] = self.turbineArray.todict()
            for k in range(self.turbineArray.num_turbines):
                # write turbine information
                for prop in ["power", "uvel", "vvel"]:
                    try:
                        save_dict["t{:d}_{:s}".format(k + 1, prop)] = (
                            self.read_turb_property(
                                tidx="all", prop_str=prop, steady=False, turb=k + 1
                            )
                        )
                    except KeyError as e:
                        pass

        filepath_meta = os.path.join(write_dir, fname + f"_metadata.{src}")

        if src == "mat":
            savemat(filepath_meta, save_dict)

        elif src == "npz":
            np.savez(filepath_meta, **save_dict)

        self.printv(f"write_metadata(): metadata written to {filepath_meta}")

    def read_fields(self, field_terms=None, tidx=None):
        """
        Reads fields from PadeOps output files into the self.field dictionary.

        Parameters
        ----------
        field_terms : list
            list of field terms to read, must be be limited to:
            'u', 'v', 'w', 'p', 'T'
        tidx : int, optional
            reads fields from the specified time ID. Default: self.last_tidx

        Returns
        -------
        None
            Read fields are saved in self.field
        """

        if not self.associate_fields:
            raise AttributeError("read_fields(): No fields linked. ")

        dict_match = {
            "u": "uVel",
            "v": "vVel",
            "w": "wVel",
            "p": "prss",
            "T": "potT",
            "pfrn": "pfrn",  # fringe pressure
            "pdns": "pdns",  # DNS pressure... what is this?
            "ptrb": "ptrb",  # turbine pressure... what is this?
        }  # add more?

        # parse terms:
        if field_terms is None:
            terms = dict_match.keys()

        else:
            terms = [t for t in field_terms if t in dict_match.keys()]

        # parse tidx
        if tidx is None:
            tidx = self.last_tidx

        else:  # find closest tidx
            tidx_all = self.unique_tidx()
            if tidx not in tidx_all:
                # find the nearest that actually exists
                closest_tidx = tidx_all[np.argmin(np.abs(tidx_all - tidx))]

                self.print(
                    f"Requested field tidx={tidx:d} could not be found. Using tidx={closest_tidx:d} instead."
                )
                tidx = closest_tidx

        # update self.time and self.tidx:
        self.tidx = tidx
        self.update_time(tidx)

        # the following is very similar to PadeOpsViz.ReadVelocities()

        for term in terms:
            fname = self.dirname + "/Run{:02d}_{:s}_t{:06d}.out".format(
                self.runid, dict_match[term], self.tidx
            )
            tmp = np.fromfile(fname, dtype=np.dtype(np.float64), count=-1)
            self.field[term] = tmp.reshape(
                (self.nx, self.ny, self.nz), order="F"
            )  # reshape into a 3D array

        # cast to Slice() object
        self.field = Slice(self.field, x=self.x, y=self.y, z=self.z)

        self.print(f"BudgetIO loaded fields {str(list(terms)):s} at tidx: {self.tidx:d}, time: {self.time:.06f}")


    def update_time(self, tidx): 
        """Updates self.time"""
        info_fname = self.dirname + "/Run{:02d}_info_t{:06d}.out".format(
            self.runid, tidx
        )
        info = np.genfromtxt(info_fname, dtype=None)
        self.time = info[0]
        # return nothing


    def clear_budgets(self):
        """
        Clears any loaded budgets.

        Returns
        -------
        keys (list) : list of cleared budgets.
        """
        if not self.associate_budgets:
            self.printv("clear_budgets(): no budgets to clear. ")
            return

        loaded_keys = self.budget.keys()
        self.budget = {}  # empty dictionary
        self.budget_n = None
        self.budget_tidx = (
            None  # self.unique_budget_tidx(return_last=True)  # reset to final TIDX
        )

        self.printv("clear_budgets(): Cleared loaded budgets: {}".format(loaded_keys))

        return loaded_keys

    def read_budgets(
        self, budget_terms="default", mmap=None, overwrite=False, tidx=None
    ):
        """
        Accompanying method to write_budgets. Reads budgets saved as .npz files

        Parameters
        ----------
        budget_terms : list
            Budget terms (see ._parse_budget_terms() and budgetkey.py)
        mmap : str, optional
            Default None. Sets the memory-map settings in numpy.load().
            Expects None, 'r+', 'r', 'w+', 'c'
        overwrite : bool, optional
            If True, re-loads budgets that have already been loaded. Default False;
            checks existing budgets before loading new ones.
        tidx : int, optional
            If given, requests budget dumps at a specific time ID. Default None. This only affects
            reading from PadeOps output files; .npz and .mat are limited to one saved tidx.

        Returns
        -------
        None
            Saves result in self.budget
        """

        if not self.associate_budgets:
            raise AttributeError("read_budgets(): No budgets linked. ")

        # we need to handle computed quantities differently...
        if any(t in ["uwake", "vwake", "wwake"] for t in budget_terms):
            self.calc_wake()

            self.printv("read_budgets: Successfully loaded wake budgets. ")

        # parse budget_terms with the key
        key_subset = self._parse_budget_terms(budget_terms, include_wakes=False)

        # Decide: overwrite existing budgets or not?
        if overwrite:
            # clear budgets -- we are explicitly overwriting budgets
            self.clear_budgets()

        elif self.budget.keys() is not None:
            # budgets are already loaded, check which ones
            if (self.budget_tidx == tidx) or (tidx is None):
                # remove items that have already been loaded in -- this omits overwriting these terms
                key_subset = {
                    key: key_subset[key]
                    for key in key_subset
                    if key not in self.budget.keys()
                }

                if self.verbose:  # print which keys were removed
                    remove_keys = [
                        key for key in key_subset if key in self.budget.keys()
                    ]
                    if len(remove_keys) > 0:
                        self.print(
                            "read_budgets(): requested budgets that have already been loaded. \
                               \n  Removed the following: {}. Pass overwrite=True to read budgets anyway.".format(
                                remove_keys
                            )
                        )

            else:
                # clear budgets -- different tidx is currently loaded
                self.clear_budgets()

        if self.associate_padeops:
            self._read_budgets_padeops(
                key_subset, tidx=tidx
            )  # this will not include wake budgets
        elif self.associate_npz:
            self._read_budgets_npz(key_subset, mmap=mmap)
        elif self.associate_mat:
            self._read_budgets_mat(key_subset)
        else:
            raise AttributeError("read_budgets(): No budgets linked. ")

        # cast to Slice() object
        self.budget = Slice(self.budget, x=self.x, y=self.y, z=self.z)

        if len(key_subset) > 0:
            self.printv("read_budgets: Successfully loaded budgets. ")

    def _read_budgets_padeops(self, key_subset, tidx):
        """
        Uses a method similar to ReadVelocities_Budget() in PadeOpsViz to read and store full-field budget terms.
        """

        if tidx is None:
            if (self.budget or self.budget_tidx is not None):  
                # if there are budgets loaded, continue loading from that TIDX
                tidx = self.budget_tidx
            else:
                # load budgets from the last available TIDX
                tidx = self.unique_budget_tidx(return_last=True)

        elif tidx not in self.all_budget_tidx:
            # find the nearest that actually exists
            tidx_arr = np.array(self.all_budget_tidx)
            closest_tidx = tidx_arr[np.argmin(np.abs(tidx_arr - tidx))]

            self.print(
                "Requested budget tidx={:d} could not be found. Using tidx={:d} instead.".format(
                    tidx, closest_tidx
                )
            )
            tidx = closest_tidx

        try: 
            self.update_time(tidx)
        except FileNotFoundError: 
            warnings.warn(f"Tried to update time, but no info file found for TIDX {tidx}")
            pass  # probably budget and field dumps not synchronized

        self.printv(f"Loading budgets {list(key_subset.keys())} from {tidx}")

        # these lines are almost verbatim from PadeOpsViz.py
        for key in key_subset:
            budget, term = BudgetIO.key[key]

            searchstr = (
                self.dirname
                + "/Run{:02d}_budget{:01d}_term{:02d}_t{:06d}_*.s3D".format(
                    self.runid, budget, term, tidx
                )
            )
            try: 
                u_fname = glob.glob(searchstr)[0]
            except IndexError as e: 
                raise FileNotFoundError(f'No files found at {searchstr}')

            self.budget_n = int(
                re.findall(".*_t\d+_n(\d+)", u_fname)[0]
            )  # extract n from string
            self.budget_tidx = tidx  # update self.budget_tidx

            tmp = np.fromfile(u_fname, dtype=np.dtype(np.float64), count=-1)
            self.budget[key] = tmp.reshape(
                (self.nx, self.ny, self.nz), order="F"
            )  # reshape into a 3D array

        if self.verbose and len(key_subset) > 0:
            print("BudgetIO loaded the budget fields at TIDX:" + "{:.06f}".format(tidx))

    def _read_budgets_npz(self, key_subset, mmap=None):
        """
        Reads budgets written by .write_npz() and loads them into memory
        """

        # load the npz file and keep the requested budget keys
        for key in key_subset:
            npz = np.load(self.dirname + os.sep + self.filename + "_budgets.npz")
            self.budget[key] = npz[key]

        self.printv(
            "BudgetIO loaded the following budgets from .npz: ",
            list(key_subset.keys()),
        )

    def _read_budgets_mat(self, key_subset):
        """
        Reads budgets written by .write_mat()
        """

        for key in key_subset:
            budgets = loadmat(self.dirname + os.sep + self.filename + "_budgets.mat")
            self.budget[key] = budgets[key]

        self.printv(
            "BudgetIO loaded the following budgets from .mat: ",
            list(key_subset.keys()),
        )

    def _parse_budget_terms(self, budget_terms, include_wakes=False):
        """
        Takes a list of budget terms, either keyed in index form
        (budget #, term #) or in common form (e.g. ['ubar', 'vbar'])
        and returns a subset of the `keys` dictionary that matches two
        together.
        `keys` dictionary is always keyed in plain text form.

        budget_terms can also be a string: 'all', or 'default'.

        'default' tries to load the following:
            Budget 0 terms: ubar, vbar, wbar, all Reynolds stresses, and p_bar
            Budget 1 terms: all momentum terms
        'all' checks what budgets exist and tries to load them all.

        For more information on the bi-directional keys, see budget_key.py

        Arguments
        ---------
        budget_terms : list of strings or string, see above
        include_wakes : bool, optional
            includes wake budgets if True, default False.
        """

        # add string shortcuts here... # TODO move shortcuts to budgetkey.py?
        if budget_terms == "current":
            budget_terms = list(self.budget.keys())

        elif budget_terms == "all":
            budget_terms = self.existing_terms(include_wakes=include_wakes)

        elif isinstance(budget_terms, str) and budget_terms in self.key:
            budget_terms = [budget_terms]  # cast to a list

        elif 'budget' in budget_terms and any(chr.isdigit() for chr in budget_terms):
            budgetnum = re.findall('[0-5]', budget_terms)
            if len(budgetnum) < 1 or len(budgetnum) > 1:
                raise AttributeError('read_budgets(): budget_terms incorrectly specified. \n \
                                     String should contain a single number from 0-5, e.g. "budget0".')
            else:
                budget_terms = [term for term in self.key if self.key[term][0] == int(budgetnum[0])]

        elif type(budget_terms) == str:
            warnings.warn(
                "keyword argument budget_terms must be either 'default', 'all', 'RANS' or a list."
            )
            return {}  # empty dictionary

        # parse through terms: they are either 1) valid, 2) missing (but valid keys), or 3) invalid (not in BudgetIO.key)
        existing_keys = self.existing_terms(include_wakes=include_wakes)
        # corresponding associated tuples (#, #)
        existing_tup = [self.key[key] for key in existing_keys]

        valid_keys = [t for t in budget_terms if t in existing_keys]
        missing_keys = [
            t for t in budget_terms if t not in existing_keys and t in self.key
        ]
        invalid_terms = [
            t
            for t in budget_terms
            if t not in self.key and t not in self.key.inverse
        ]

        valid_tup = [
            tup for tup in budget_terms if tup in existing_tup
        ]  # existing tuples
        missing_tup = [
            tup
            for tup in budget_terms
            if tup not in existing_tup and tup in self.key.inverse
        ]

        # now combine existing valid keys and valid tuples, removing any duplicates
        valid_terms = set(
            valid_keys + [self.key.inverse[tup][0] for tup in valid_tup]
        )  # combine and remove duplicates
        missing_terms = set(
            missing_keys + [self.key.inverse[tup][0] for tup in missing_tup]
        )

        # generate the key
        key_subset = {key: self.key[key] for key in valid_terms}

        # warn the user if some requested terms did not exist
        if len(key_subset) == 0:
            warnings.warn(
                "_parse_budget_terms(): No keys being returned; none matched."
            )

        if len(missing_terms) > 0:
            warnings.warn(
                "_parse_budget_terms(): Several terms were requested but the following could not be found: \
                {}".format(
                    missing_terms
                )
            )

        if len(invalid_terms) > 0:
            warnings.warn(
                "_parse_budget_terms(): The following budget terms were requested but the following do not exist: \
                {}".format(
                    invalid_terms
                )
            )

        # TODO - fix warning messages for the wakes

        return key_subset

    def _get_inflow(self, offline=False, wInflow=False):
        """
        Calls the appropriate functions in inflow.py to retrieve the inflow profile for the corresponding flow.

        Arguments
        ---------
        offline (bool) : if True, uses the target inflow profile prescribed by initialize.F90. Default (False) reads
            the inflow profile from the first x-index of the domain and average over y.
        wInflow (bool) : if True, returns an array of w-inflow velocities. Default (False) only returns u, v.

        Returns
        -------
        u (array) : [nz x 1] array of u-velocities as a function of height
        v (array) : [nz x 1] array of v-velocities as a function of height
        w (array) : [nz x 1] array of w-velocities as a function of height. Nominally this is all zero.

        """

        # load using InflowParser:
        if offline:
            if self.associate_nml:
                u, v = inflow.InflowParser.inflow_offline(
                    **dict(self.input_nml["AD_coriolisinput"]), zLine=self.zLine
                )

            # reading from the budgets
            else:
                warnings.warn(
                    "_get_inflow: Requested offline inflow, but namelist not associated. Trying online."
                )
                u, v = inflow.InflowParser.inflow_budgets(self)

        else:
            u, v = inflow.InflowParser.inflow_budgets(self)

        # return requested information
        if wInflow:
            # If this is not nominally zero, then this will need to be fixed.
            w = np.zeros(self.zLine.shape)
            return np.array([u, v, w])

        else:
            return np.array([u, v])

    def calc_wake(self, offline=False, wInflow=False, overwrite=False):
        """
        Computes the wake deficit by subtracting the target inflow from the flow field.
        # TODO - right now this must compute at minimum uwake and vwake. Fix?

        Arguments
        ---------
        see _get_inflow()
        overwrite (bool) : re-computes wakes if they are already read in.

        Returns
        -------
        None (updates self.budget[] with 'uwake' and 'vwake' keys)

        """

        target_terms = ["uwake", "vwake"]
        req_terms = ["ubar", "vbar"]  # required budget terms
        if wInflow:
            target_terms.append("wwake")
            req_terms.append("wbar")  # might also need w

        # check to see if the terms exist already
        if all(t in self.budget.keys() for t in target_terms):
            if not overwrite:
                warnings.warn(
                    "Wake terms already computed, returning. To compute anyway, use keyword overwrite=True"
                )
                return

        # Need mean velocity fields to be loaded
        if not all(t in self.budget.keys() for t in req_terms):
            self.read_budgets(budget_terms=req_terms)

        # retrieve inflow
        if wInflow:
            u, v, w = self._get_inflow(offline=offline, wInflow=wInflow)
            self.budget["wwake"] = self.budget["wbar"] - w[np.newaxis, np.newaxis, :]

        else:
            u, v = self._get_inflow(offline=offline, wInflow=wInflow)

        self.budget["uwake"] = u[np.newaxis, np.newaxis, :] - self.budget["ubar"]
        self.budget["vwake"] = v[np.newaxis, np.newaxis, :] - self.budget["vbar"]

        self.printv("calc_wake(): Computed wake velocities. ")

    def slice(
        self,
        budget_terms=None,
        field=None,
        field_terms=None,
        sl=None,
        keys=None,
        tidx=None,
        xlim=None,
        ylim=None,
        zlim=None,
        overwrite=False,
        round_extent=False,
    ):
        """
        Returns a slice of the requested budget term(s) as a dictionary.

        Parameters
        ----------
        budget_terms : list or string
            budget term or terms to slice from.
            If None, expects a value for `field` or `sl`
        field : array-like or dict of arraylike
            fields similar to self.field[] or self.budget[]
        field_terms: list
            read fields from read_fields().
        sl : Slice, optional.
            Slice object from self.slice()
        keys : list
            fields in slice `sl`. Keys to slice into from the input slice `sl`
        tidx : int
            time ID to read budgets from, see read_budgets(). Default None
        xlim, ylim, zlim : tuple
            in physical domain coordinates, the slice limits.
            If an integer is given, then the dimension of the
            slice will be reduced by one. If None is given (default),
            then the entire domain extent is sliced.
        overwrite : bool
            Overwrites loaded budgets, see read_budgets(). Default False
        round_extent : bool
            Rounds extents to the nearest integer. Default False

        Returns
        -------
        slices : dict
            dictionary organized with all of the sliced fields, keyed by the budget name,
            and additional keys for the slice domain 'x', 'y', 'z', and 'extent'
        """

        if sl is not None: 
            warnings.warn("Recommended usage: use sl.slice() instead")
            return sl.slice(xlim=xlim, ylim=ylim, zlim=zlim, keys=keys)

        preslice = {}

        # parse what field arrays to slice into
        if field_terms is not None:
            # read fields
            self.read_fields(field_terms=field_terms, tidx=tidx)
            preslice = self.field
            keys = field_terms

        elif budget_terms is not None:
            # read budgets
            keys = self._parse_budget_terms(budget_terms)
            self.read_budgets(budget_terms=keys, tidx=tidx, overwrite=overwrite)
            preslice = self.budget

        elif  field is not None:
            if isinstance(field, Slice) or isinstance(field, dict):
                # iterate through dictionary of fields
                if keys is None:
                    keys = field.keys()
                preslice = field
            else:
                preslice = {"field": field}
                keys = ["field"]

        else:
            warnings.warn(
                "BudgetIO.slice(): either budget_terms= or field= must be initialized."
            )
            return None

        return Slice(preslice, x=self.x, y=self.y, z=self.z).slice(
            xlim=xlim, ylim=ylim, zlim=zlim, keys=keys
        )

    def islice(
        self,
        budget_terms,
        x=None,
        y=None,
        z=None,
        xlim=None,
        ylim=None,
        zlim=None,
        tidx=None,
        make_meshgrid=True,
        overwrite=False,
    ):
        """
        Like slice, but interpolates using RegularGridInterpolator.
        And slower.

        Parameters
        ----------
        self : BudgetIO object
        budget_terms : list
            budget terms sent to _parse_budget_terms()

        """

        if all([xi is None for xi in [x, y, z]]):
            xid, yid, zid = self.get_xids(
                x=xlim, y=ylim, z=zlim, return_none=True, return_slice=True
            )
            x = self.xLine[xid]
            y = self.yLine[yid]
            z = self.zLine[zid]
        else:
            x = np.atleast_1d(x)
            y = np.atleast_1d(y)
            z = np.atleast_1d(z)

        # read the requested budgets
        keys = self._parse_budget_terms(budget_terms)
        self.read_budgets(budget_terms=keys, tidx=tidx, overwrite=overwrite)

        # this is the dictionary that will be returned  #TODO: make this into a slice object
        ret = dict()

        # do the interpolation
        for key in keys:
            interp_obj = RGI((self.xLine, self.yLine, self.zLine), np.array(self.budget[key]))  # hotfix

            if make_meshgrid:
                xiG = np.meshgrid(x, y, z, indexing="ij")
                xi = np.array([xG.ravel() for xG in xiG]).T
            else:
                xi = np.array([x, y, z]).T

            ret[key] = np.squeeze(interp_obj(xi).reshape(xiG[0].shape))

        # finish the slice... add extents and axes
        ret["x"] = x
        ret["y"] = y
        ret["z"] = z

        ext = []
        for term in ["x", "y", "z"]:
            if (
                ret[term].ndim > 0
            ):  # if this is actually a slice (not a number), then add it to the extents
                # if len(ret[term]) > 1:
                ext += [np.min(ret[term]), np.max(ret[term])]
        ret["extent"] = np.array(ext)
        ret["keys"] = keys

        return ret

    def get_xids(self, **kwargs):
        """
        Translates x, y, and z limits in the physical domain to
        indices based on self.xLine, self.yLine, and self.zLine

        Parameters
        ---------
        x, y, z : float or iterable (tuple, list, etc.)
            Physical locations to return the nearest index
        return_none : bool
            If True, populates output tuple with None if input is None.
            Default False.
        return_slice : bool
            If True, returns a tuple of slices instead a tuple of lists.
            Default False.

        Returns
        -------
        xid, yid, zid : list or tuple of lists
            Indices for the requested x, y, z, args in the order: x, y, z.
            If, for example, y and z are requested, then the
            returned tuple will have (yid, zid) lists.
            If only one value (float or int) is passed in for e.g. x,
            then an integer will be passed back in xid.
        """

        if not self.associate_grid:
            raise (AttributeError("No grid associated. "))

        # use object grid coordinates
        if "x_ax" not in kwargs or kwargs["x_ax"] is None:
            kwargs["x_ax"] = self.x
        if "y_ax" not in kwargs or kwargs["y_ax"] is None:
            kwargs["y_ax"] = self.y
        if "z_ax" not in kwargs or kwargs["z_ax"] is None:
            kwargs["z_ax"] = self.z

        return get_xids(**kwargs)

    def xy_avg(self, budget_terms=None, zlim=None, **slice_kwargs):
        """
        xy-averages requested budget terms

        Parameters
        budget_terms : list
            Budget terms, see _parse_budget_terms()
        zlim : array-like
            z-limits for slicing
        slice_kwargs : Any
            Additional keyword arguments, see BudgetIO.slice()
        """
        _slice_kwargs = dict(xlim=None, ylim=None, zlim=zlim)
        _slice_kwargs.update(slice_kwargs)
        tmp = self.slice(budget_terms=budget_terms, **_slice_kwargs)

        ret = {}
        for key in tmp.keys():
            ret[key] = np.mean(tmp[key], axis=tuple(range(tmp.ndim - 1)))

        return Slice(ret, z=tmp.grid.z)  # TODO - make functions in Slice() that do this

    def unique_tidx(self, return_last=False, search_str="Run{:02d}.*_t(\d+).*.out"):
        """
        Pulls all the unique tidx values from a directory.

        Parameters
        ----------
        return_last : bool
            If True, returns only the largest value of TIDX. Default False.

        Returns
        -------
        t_list : array
            List of unique time IDs (TIDX)
        return_last : bool, optional
            if True, returns only the last (largest) entry. Default False
        search_str : regex, optional
            Regular expression for the search string and capture groups
        """

        if not self.associate_padeops:
            return None  # TODO - is this lost information? is it useful information?

        # retrieves filenames and parses unique integers, returns an array of unique integers
        filenames = os.listdir(self.dirname)
        runid = self.runid

        # searches for the formatting *_t(\d+)* in all filenames
        t_list = [
            int(re.findall(search_str.format(runid), name)[0])
            for name in filenames
            if re.findall(search_str.format(runid), name)
        ]

        if len(t_list) == 0:
            raise FileNotFoundError("unique_tidx(): No files found")

        t_list.sort()

        if return_last:
            return t_list[-1]
        else:
            return np.unique(t_list)

    def unique_budget_tidx(self, return_last=True):
        """
        Pulls all the unique tidx values from a directory.

        Parameters
        ----------
        return_last : bool
            If False, returns only the largest TIDX associated with budgets. Else,
            returns an entire list of unique tidx associated with budgets. Default True

        Returns
        -------
        t_list : array
            List of unique budget time IDs (TIDX)
        return_last : bool, optional
            if True, reutnrs only the last (largest) entry. Default True
        """

        # TODO: fix for .npz
        if not self.associate_padeops:
            return None

        return self.unique_tidx(
            return_last=return_last, search_str="Run{:02d}.*budget.*_t(\d+).*"
        )

    def unique_times(self, return_last=False):
        """
        Reads the .out file of each unique time and returns an array of
        [physical] times corresponding to the time IDs from unique_tidx().

        Parameters
        ----------
        return_last : bool
            If True, returns only the largest time. Default False.

        Returns
        -------
        times : array
            list of times associated with each time ID in unique_tidx()
        """

        # TODO: fix for .npz
        if not self.associate_padeops:
            return None

        times = []

        if return_last:  # save time by only reading the final TIDX
            tidx = self.unique_tidx(return_last=return_last)
            fname = os.path.join(
                self.dirname, "Run{:02d}_info_t{:06d}.out".format(self.runid, tidx)
            )
            t = np.genfromtxt(fname, dtype=None)[0]
            return t

        for tidx in self.unique_tidx():
            fname = os.path.join(
                self.dirname, "Run{:02d}_info_t{:06d}.out".format(self.runid, tidx)
            )
            t = np.genfromtxt(fname, dtype=None)[0]
            times.append(t)

        return np.array(times)

    def match_budget_n(self, tidx=None):
        """Match budget n to budget tid"""

        if tidx is None:
            tidx = self.unique_budget_tidx(return_last=False)

        filenames = os.listdir(self.dirname)
        search_str = "Run{:02d}.*budget.*_t{:06d}_n(\d+).*"

        # the following is not efficient, but sufficient for now
        n_list = []
        for tid in tidx:
            _n = [
                int(re.findall(search_str.format(self.runid, tid), name)[0])
                for name in filenames
                if re.findall(search_str.format(self.runid, tid), name)
            ]
            n_list.append(_n[0])

        return np.array(n_list)

    def last_budget_n(self, return_last=True):
        """
        Pulls all unique n from budget terms in a directory and returns the largest value.

        Parameters
        ----------
        return_last : bool
            If true, only returns the last (largest) element.

        Returns
        -------
        np.array
        """
        if not self.associate_padeops:
            return None

        return self.unique_tidx(
            return_last=return_last, search_str="Run{:02d}.*_n(\d+).*"
        )

    def existing_budgets(self):
        """
        Checks file names for which budgets were output.
        """
        filenames = os.listdir(self.dirname)

        if self.associate_padeops:
            runid = self.runid
            # capturing *_budget(\d+)* in filenames
            budget_list = [
                int(re.findall("Run{:02d}.*_budget(\d+).*".format(runid), name)[0])
                for name in filenames
                if re.findall("Run{:02d}.*_budget(\d+).*".format(runid), name)
            ]
        else:
            if self.associate_npz:
                filename = self.dirname + os.sep + self.filename_budgets + ".npz"
                with np.load(filename) as npz:
                    t_list = npz.files  # load all the budget filenames
            if self.associate_mat:
                filename = self.dirname + os.sep + self.filename_budgets + ".mat"
                ret = loadmat(filename)
                t_list = [
                    key for key in ret if key[0] != "_"
                ]  # ignore `__header__`, etc.

            budget_list = [BudgetIO.key[t][0] for t in t_list]

        if len(budget_list) == 0:
            warnings.warn("existing_budgets(): No associated budget files found. ")

        if 0 in budget_list:
            budget_list.append(5)  # wake budgets can be recovered from mean budgets

        return list(np.unique(budget_list))

    def existing_terms(self, budget=None, include_wakes=False):
        """
        Checks file names for a particular budget and returns a list of all the existing terms.

        Arguments
        ---------
        budget : int
            optional, default None. If provided, searches a particular budget for existing terms.
            Otherwise, will search for all existing terms. `budget` can also be a list of integers.
                Budget 0: mean statistics
                Budget 1: momentum
                Budget 2: MKE
                Budget 3: TKE
                Budget 5: Wake deficit
        include_wakes (bool) : Includes wakes in the returned budget terms if True, default False.

        Returns
        -------
        t_list (list) : list of tuples of budgets found

        """

        t_list = []

        # if no budget is given, look through all saved budgets
        if budget is None:
            budget_list = self.existing_budgets()

        else:
            # convert to list if integer is given
            if type(budget) != list:
                budget_list = [budget]
            else:
                budget_list = budget

        # find budgets by name matching with PadeOps output conventions
        if self.associate_padeops:

            filenames = os.listdir(self.dirname)
            runid = self.runid

            tup_list = []
            # loop through budgets
            for b in budget_list:
                # capturing *_term(\d+)* in filenames
                terms = [
                    int(
                        re.findall(
                            "Run{:02d}_budget{:01d}_term(\d+).*".format(runid, b), name
                        )[0]
                    )
                    for name in filenames
                    if re.findall(
                        "Run{:02d}_budget{:01d}_term(\d+).*".format(runid, b), name
                    )
                ]
                tup_list += [((b, term)) for term in set(terms)]  # these are all tuples

                # wake budgets:
                wake_budgets = (1, 2, 3)
                if include_wakes and b == 5:
                    terms = [
                        int(
                            re.findall(
                                "Run{:02d}_budget{:01d}_term(\d+).*".format(runid, 0),
                                name,
                            )[0]
                        )
                        for name in filenames
                        if re.findall(
                            "Run{:02d}_budget{:01d}_term(\d+).*".format(runid, 0), name
                        )
                    ]  # read from mean budgets

                    tup_list += [((b, term)) for term in wake_budgets if term in terms]

            # convert tuples to keys
            t_list = [BudgetIO.key.inverse[key][0] for key in tup_list]
        # find budgets matching .npz convention in write_npz()
        else:
            if self.associate_npz:
                filename = self.dirname + os.sep + self.filename_budgets + ".npz"
                with np.load(filename) as npz:
                    all_terms = npz.files

            elif self.associate_mat:
                filename = self.dirname + os.sep + self.filename_budgets + ".mat"
                ret = loadmat(filename)
                all_terms = [
                    key for key in ret if key[0] != "_"
                ]  # ignore `__header__`, etc.

            else:
                raise AttributeError("existing_budgets(): How did you get here? ")

            if budget is None:  # i.e. requesting all budgets
                return all_terms  # we can stop here without sorting through each budget

            tup_list = [BudgetIO.key[t] for t in all_terms]  # list of associated tuples
            t_list = []  # this is the list to be built and returned

            for b in budget_list:
                t_list += [tup for tup in tup_list if tup[0] == b]

        # else:
        if len(t_list) == 0:
            warnings.warn("existing_terms(): No terms found for budget " + str(budget))

        return t_list

    def Read_x_slice(self, xid, field_terms=["u"], tidx_list=[]):
        """
        Reads slices of dumped quantities at a time ID or time IDs.

        Arguments
        ---------
        xid : int
            integer of xid dumped by initialize.F90. NOTE: Fortran indexing starts at 1.
        label_list : list
            list of terms to read in.
            Available is typically: "u", "v", "w", and "P" (case-sensitive)
        tidx_list : list
            list of time IDs.

        Returns
        -------
        sl : dict
            formatted dictionary similar to BudgetIO.slice()
        """

        sl = {}
        if type(field_terms) == str:
            field_terms = [field_terms]

        for tidx in tidx_list:
            for lab in field_terms:
                fname = "{:s}/Run{:02d}_t{:06d}_{:s}{:05d}.pl{:s}".format(
                    self.dirname, self.runid, tidx, "x", xid, lab
                )

                key_name = "{:s}_{:d}".format(lab, tidx)
                sl[key_name] = np.fromfile(
                    fname, dtype=np.dtype(np.float64), count=-1
                ).reshape((self.ny, self.nz), order="F")

        sl["x"] = self.xLine[[xid - 1]]
        sl["y"] = self.yLine
        sl["z"] = self.zLine

        # build and save the extents, either in 1D, 2D, or 3D
        ext = []
        for term in ["x", "y", "z"]:
            if (
                len(sl[term]) > 1
            ):  # if this is actually a slice (not a number), then add it to the extents
                ext += [np.min(sl[term]), np.max(sl[term])]

        sl["extent"] = ext

        return sl

    def Read_y_slice(self, yid, field_terms=["u"], tidx_list=[]):
        """
        Reads slices of dumped quantities at a time ID or time IDs.

        Arguments
        ---------
        yid : int
            integer of yid dumped by initialize.F90
        label_list : list
            list of terms to read in.
            Available is typically: "u", "v", "w", and "P" (case-sensitive)
        tidx_list : list
            list of time IDs.

        Returns
        -------
        sl (dict) : formatted dictionary similar to BudgetIO.slice()
        """

        sl = {}
        if type(field_terms) == str:
            field_terms = [field_terms]

        for tidx in tidx_list:
            for lab in field_terms:
                fname = "{:s}/Run{:02d}_t{:06d}_{:s}{:05d}.pl{:s}".format(
                    self.dirname, self.runid, tidx, "y", yid, lab
                )

                key_name = "{:s}_{:d}".format(lab, tidx)
                sl[key_name] = np.fromfile(
                    fname, dtype=np.dtype(np.float64), count=-1
                ).reshape((self.nx, self.nz), order="F")

        sl["x"] = self.xLine
        sl["y"] = self.yLine[[yid - 1]]
        sl["z"] = self.zLine

        # build and save the extents, either in 1D, 2D, or 3D
        ext = []
        for term in ["x", "y", "z"]:
            if (
                len(sl[term]) > 1
            ):  # if this is actually a slice (not a number), then add it to the extents
                ext += [np.min(sl[term]), np.max(sl[term])]

        sl["extent"] = ext  #TODO: make into Slice() object

        return sl

    def Read_z_slice(self, zid, field_terms=["u"], tidx_list=[]):
        """
        Reads slices of dumped quantities at a time ID or time IDs.

        Arguments
        ---------
        zid : int
            integer of zid dumped by initialize.F90
        label_list : list
            list of terms to read in.
            Available is typically: "u", "v", "w", and "P" (case-sensitive)
        tidx_list : list
            list of time IDs.

        Returns
        -------
        sl (dict) : formatted dictionary similar to BudgetIO.slice()
        """

        sl = {}
        if type(field_terms) == str:
            field_terms = [field_terms]

        for tidx in tidx_list:
            for lab in field_terms:
                fname = "{:s}/Run{:02d}_t{:06d}_{:s}{:05d}.pl{:s}".format(
                    self.dirname, self.runid, tidx, "z", zid, lab
                )

                key_name = "{:s}_{:d}".format(lab, tidx)
                sl[key_name] = np.fromfile(
                    fname, dtype=np.dtype(np.float64), count=-1
                ).reshape((self.nx, self.ny), order="F")

        sl["x"] = self.xLine
        sl["y"] = self.yLine
        sl["z"] = self.zLine[[zid - 1]]

        # build and save the extents, either in 1D, 2D, or 3D
        ext = []
        for term in ["x", "y", "z"]:
            if (
                len(sl[term]) > 1
            ):  # if this is actually a slice (not a number), then add it to the extents
                ext += [np.min(sl[term]), np.max(sl[term])]

        sl["extent"] = ext

        return sl

    def _read_turb_file(self, prop, tid=None, turb=1):
        """
        Reads the turbine power from the output files

        Arguments
        ---------
        prop (str) : property string name, either 'power', 'uvel', or 'vvel'
        tidx (int) : time ID to read turbine power from. Default: calls self.unique_tidx()
        turb (int) : Turbine number. Default 1
        """
        if prop == "power":
            fstr = "/Run{:02d}_t{:06d}_turbP{:02}.pow"
        elif prop == "uvel":
            fstr = "/Run{:02d}_t{:06d}_turbU{:02}.vel"
        elif prop == "vvel":
            fstr = "/Run{:02d}_t{:06d}_turbV{:02}.vel"
        else:
            raise ValueError(
                "_read_turb_prop(): `prop` property must be 'power', 'uvel', or 'vvel'"
            )

        if tid is None:
            try:
                tid = self.last_tidx
            except ValueError as e:  # TODO - Fix this!!
                tid = self.unique_tidx(return_last=True)

        fname = self.dirname + fstr.format(self.runid, tid, turb)
        self.printv("\tReading", fname)

        ret = np.genfromtxt(fname, dtype=float)  # read fortran ASCII output file

        # for some reason, np.genfromtxt makes a size 0 array for length-1 text files.
        # Hotfix: multiply by 1.
        ret = ret * 1

        return ret  # this is an array

    def read_turb_property(
        self, tidx, prop_str, turb=1, steady=None, dup_threshold=1e-12
    ):
        """
        Helper function to read turbine power, uvel, vvel. Calls self._read_turb_file()
        for every time ID in tidx.

        steady : bool, optional
            Averages results if True. If False, returns an array
            containing the contents of `*.pow`. Default None (True)
        """

        if not self.associate_padeops:  # read from saved files
            if self.associate_mat:
                fname = self.dirname + os.sep + self.filename + "_metadata.mat"
                tmp = loadmat(fname)

            elif self.associate_npz:
                fname = self.dirname + os.sep + self.filename + "_metadata.npz"
                tmp = np.load(fname)
            else:
                raise AttributeError("read_turb_property(): How did you get here? ")

            try:
                return np.squeeze(tmp[f"t{turb}_{prop_str}"])
            except KeyError as e:
                raise e

        # else: read from padeops:
        prop_time = []  # power array to return

        if tidx is None:
            tidx = [self.last_tidx]  # just try the last TIDX by default
        elif isinstance(tidx, str) and tidx == "all":
            tidx = self.unique_tidx(search_str="Run{:02d}.*_t(\d+).*.pow")

        if not hasattr(tidx, "__iter__"):
            tidx = np.atleast_1d(tidx)

        if steady == None:
            if len(tidx) > 1:
                steady = False  # assume if calling for more than 1 time ID, that steady is FALSE by default
            else:
                steady = True

        for tid in tidx:  # loop through time IDs and call helper function
            prop = self._read_turb_file(prop_str, tid=tid, turb=turb)
            if (
                type(prop) == np.float64
            ):  # if returned is not an array, cast to an array
                prop = np.array([prop])
            prop_time.append(prop)

        prop_time = np.concatenate(prop_time)  # make into an array

        # Upon starting budgets, there appear to be "close duplicates" which are not taken out by `np.unique`
        ids_remove = np.where(abs(np.diff(prop_time)) < dup_threshold)
        ret = np.delete(prop_time, ids_remove)

        if steady:
            return np.mean(ret)
        else:
            return ret

    def read_turb_power(self, tidx=None, **kwargs):
        """
        Reads the turbine power files output by LES in Actuator Disk type 2 and type 5.

        Parameters
        ----------
        tidx : list-like
            list or array of time IDs to load data. Default: self.last_tidx.
            If tidx = 'all', then this calls self.unique_tidx()
        **kwargs : dict
            see self._read_turb_file()
        """
        return self.read_turb_property(tidx, "power", **kwargs)

    def read_turb_uvel(self, tidx=None, **kwargs):
        """
        Reads turbine u-velocity.

        See self.read_turb_power() and self._read_turb_file()
        """
        return self.read_turb_property(tidx, "uvel", **kwargs)

    def read_turb_vvel(self, tidx=None, **kwargs):
        """
        Reads turbine v-velocity

        See self.read_turb_power() and self._read_turb_file()
        """
        return self.read_turb_property(tidx, "vvel", **kwargs)

    def get_ustar(self, logfile=None, crop_budget=True, average=True):
        """
        Gleans ustar from the logfile.

        Parameters
        ----------
        logfile : path-like, optional
            Path to logfile. If None, searches for all files ending in '.o[0-9]*'.
            Default is None.
        crop_budget : bool, optional
            Crops time axis to budgets. Defaults to True.
        average : bool, optional
            Time averages. Defaults to True.
        """
        return tools.get_ustar(
            self, logfile=logfile, crop_budget=crop_budget, average=average
        )

    def get_uhub(self, z_hub=0, use_fields=False, **slice_kwargs):
        """Compute the hub height velocity"""
        return tools.get_uhub(self, z_hub=z_hub, use_fields=use_fields, **slice_kwargs)

    def get_phihub(
        self, z_hub=0, return_degrees=False, use_fields=False, **slice_kwargs
    ):
        """Interpolate hub height wind direction (radians)."""
        return tools.get_uhub(
            self,
            z_hub=z_hub,
            return_degrees=return_degrees,
            use_fields=use_fields,
            **slice_kwargs,
        )

    def get_timekey(self, budget=False):
        """
        Returns a dictionary matching time keys [TIDX in PadeOps] to non-dimensional times.

        Arguments
        ----------
        self : BudgetIO object
        budget : bool
            If true, matches budget times from BudgetIO.unique_budget_tidx(). Default false.

        Returns
        -------
        dict
            matching {TIDX: time} dictionary
        """
        return tools.get_timekey(self, budget=budget)

    def get_time_ax(self, return_tidx=False, missing_init_ok=True):
        """
        Interpolates a time axis between Time IDs

        Parameters
        ----------
        self : BudgetIO object
        return_tidx : bool (optional)
            If True, returns tidx, time axes. Default False
        missing_init_ok : bool (optional)
            If True, then info files do not need to be written on initialization,
            uses a workaround to find the restarts. Default True.

        Returns
        -------
        tidx, time
            if `return_tidx` is True
        time
            if `return_tidx` is False
        """
        return tools.get_time_ax(
            self, return_tidx=return_tidx, missing_init_ok=missing_init_ok
        )

    def get_dt(self):
        """Computes a mean time step dt for a simulation"""
        return tools.get_dt(self)


if __name__ == "__main__":
    """
    TODO - add unit tests to class
    """
    print("padeopsIO: No unit tests included yet. ")<|MERGE_RESOLUTION|>--- conflicted
+++ resolved
@@ -341,7 +341,6 @@
         Special note: these are all lower case when reading from the dictionary or namelist!
         """
 
-<<<<<<< HEAD
         # RUN VARIABLES:
         try:
             self.runid = self.input_nml["io"]["runid"]
@@ -357,24 +356,6 @@
 
         self.nTurb = self.n_turb  # included for legacy - REMOVE
 
-        # PHYSICS:
-        if key_search_r(self.input_nml, "isinviscid"):  # boolean
-            self.Re = np.Inf
-        else:
-            self.Re = self.input_nml["physics"]["re"]
-
-        if key_search_r(self.input_nml, "usecoriolis"):
-            self.Ro = key_search_r(self.input_nml, "ro")
-            self.lat = key_search_r(self.input_nml, "latitude")
-            self.Ro_f = self.Ro / (2 * np.sin(self.lat * np.pi / 180))
-        else:
-            self.Ro = np.Inf
-
-        if key_search_r(self.input_nml, "isstratified"):
-            self.Fr = key_search_r(self.input_nml, "fr")
-        else:
-            self.Fr = np.Inf
-=======
         # PHYSICS: 
         if self.input_nml['physics']['isinviscid']:  # boolean
             self.Re = np.inf
@@ -394,9 +375,6 @@
             self.Fr = np.inf
         
         self.galpha = key_search_r(self.input_nml, 'g_alpha')
->>>>>>> b8401216
-
-        self.galpha = key_search_r(self.input_nml, "g_alpha")
 
     def _load_grid(
         self, x=None, y=None, z=None, origin=(0, 0, 0), normalize_origin=None
@@ -411,7 +389,6 @@
             self.printv("_load_grid(): Grid already exists. ")
             return
         
-<<<<<<< HEAD
         if self.associate_padeops: 
             # need to parse the inputfile to build the staggered grid
             gridkeys = ["nx", "ny", "nz", "lx", "ly", "lz"]
@@ -419,35 +396,6 @@
 
             x = np.arange(gridvars["nx"]) * gridvars["lx"] / gridvars["nx"]
             y = np.arange(gridvars["ny"]) * gridvars["ly"] / gridvars["ny"]
-=======
-        # build domain: 
-        if x is not None and y is not None and z is not None: 
-            for xi, xname in zip([x, y, z], ['x', 'y', 'z']): 
-                xi = np.atleast_1d(xi)  # expand to at least 1D
-                if np.all(xi == None): 
-                    xi = np.array([np.nan])  # hotfix for 0-D axes
-                self.__dict__[f'{xname}Line'] = xi
-                self.__dict__[f'L{xname}'] = xi.max() - xi.min()
-                try: 
-                    self.__dict__[f'd{xname}'] = xi[1]-xi[0]
-                    self.__dict__[f'n{xname}'] = len(xi)
-                except IndexError:  # 1D along this axis
-                    self.__dict__[f'd{xname}'] = None  # does not make sense to have dxi 
-                    self.__dict__[f'n{xname}'] = 1
-        else: 
-            terms_map = {'nx': 'nx', 'ny': 'ny', 'nz': 'nz', 
-                        'lx': 'Lx', 'ly': 'Ly', 'lz': 'Lz'}  # search -> keys, name -> values
-            
-            for key in terms_map: 
-                    self.__dict__[terms_map[key]] = key_search_r(self.input_nml, key)
-
-            self.dx = self.Lx/self.nx
-            self.dy = self.Ly/self.ny
-            self.dz = self.Lz/self.nz
-
-            self.xLine = np.linspace(0,self.Lx-self.dx,self.nx)
-            self.yLine = np.linspace(0,self.Ly-self.dy,self.ny)
->>>>>>> b8401216
             # staggered in z
             z = (0.5 + np.arange(gridvars["nz"])) * gridvars["lz"] / gridvars["nz"]
 
